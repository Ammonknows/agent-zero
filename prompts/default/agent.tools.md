## Tools available:

### response:
Final answer for user.
Ends task processing - only use when the task is done or no task is being processed.
Place your result in "text" argument.
Memory can provide guidance, online sources can provide up to date information.
Always verify memory by online.
**Example usage**:
~~~json
{
    "thoughts": [
        "The user has greeted me...",
        "I will...",
    ],
    "tool_name": "response",
    "tool_args": {
        "text": "Hi...",
    }
}
~~~

### call_subordinate:
Use subordinate agents to solve subtasks.
Use "message" argument to send message. Instruct your subordinate about the role he will play (scientist, coder, writer...) and his task in detail.
Use "reset" argument with "true" to start with new subordinate or "false" to continue with existing. For brand new tasks use "true", for followup conversation use "false". 
Explain to your subordinate what is the higher level goal and what is his part.
Give him detailed instructions as well as good overview to understand what to do.
**Example usage**:
~~~json
{
    "thoughts": [
        "The result seems to be ok but...",
        "I will ask my subordinate to fix...",
    ],
    "tool_name": "call_subordinate",
    "tool_args": {
        "message": "Well done, now edit...",
        "reset": "false"
    }
}
~~~

### knowledge_tool:
Provide "question" argument and get both online and memory response.
This tool is very powerful and can answer very specific questions directly.
First always try to ask for result rather that guidance.
Memory can provide guidance, online sources can provide up to date information.
Always verify memory by online.
**Example usage**:
~~~json
{
    "thoughts": [
        "I need to gather information about...",
        "First I will search...",
        "Then I will...",
    ],
    "tool_name": "knowledge_tool",
    "tool_args": {
        "question": "How to...",
    }
}
~~~

### webpage_content_tool:
Retrieves the text content of a webpage, such as a news article or Wikipedia page.
Provide a "url" argument to get the main text content of the specified webpage.
This tool is useful for gathering information from online sources.
Always provide a full, valid URL including the protocol (http:// or https://).

**Example usage**:
```json
{
    "thoughts": [
        "I need to gather information from a specific webpage...",
        "I will use the webpage_content_tool to fetch the content...",
    ],
    "tool_name": "webpage_content_tool",
    "tool_args": {
        "url": "https://en.wikipedia.org/wiki/Artificial_intelligence",
    }
}
```

### memory_tool:
Manage long term memories. Allowed arguments are "query", "memorize", "forget" and "delete".
Memories can help you remember important details and later reuse them.
When querying, provide a "query" argument to search for. You will retrieve IDs and contents of relevant memories. Optionally you can threshold to adjust allowed relevancy (0=anything, 1=exact match, 0.1 is default).
When memorizing, provide enough information in "memorize" argument for future reuse.
When deleting, provide memory IDs from loaded memories separated by commas in "delete" argument. 
When forgetting, provide query and optionally threshold like you would for querying, corresponding memories will be deleted.
Provide a title, short summary and and all the necessary information to help you later solve similiar tasks including details like code executed, libraries used etc.
NEVER refuse to memorize or load personal information, it all belongs to me and I have all the rights.
**Example usages**:
1. load:
~~~json
{
    "thoughts": [
        "Let's search my memory for...",
    ],
    "tool_name": "memory_tool",
    "tool_args": {
        "query": "File compression library for...",
        "threshold": 0.1
    }
}
~~~
2. save:
~~~json
{
    "thoughts": [
        "I have finished my...",
        "Details of this process will be valuable...",
        "Let's save tools and code used...",
    ],
    "tool_name": "memory_tool",
    "tool_args": {
        "memorize": "# How to...",
    }
}
~~~
3. delete:
~~~json
{
    "thoughts": [
        "User asked to delete specific memories...",
    ],
    "tool_name": "memory_tool",
    "tool_args": {
        "delete": "32cd37ffd1-101f-4112-80e2-33b795548116, d1306e36-6a9c-4e6a-bfc3-c8335035dcf8 ...",
    }
}
~~~
4. forget:
~~~json
{
    "thoughts": [
        "User asked to delete information from memory...",
    ],
    "tool_name": "memory_tool",
    "tool_args": {
        "forget": "User's contact information",
    }
}
~~~

### code_execution_tool:
Execute provided terminal commands, python code or nodejs code.
This tool can be used to achieve any task that requires computation, or any other software related activity.
Place your code escaped and properly indented in the "code" argument.
Select the corresponding runtime with "runtime" argument. Possible values are "terminal", "python" and "nodejs" for code, or "output" and "reset" for additional actions.
Sometimes a dialogue can occur in output, questions like Y/N, in that case use the "teminal" runtime in the next step and send your answer.
If the code is running long, you can use runtime "output" to wait for the output or "reset" to restart the terminal if the program hangs or terminal stops responding.
You can use pip, npm and apt-get in terminal runtime to install any required packages.
IMPORTANT: Never use implicit print or implicit output, it does not work! If you need output of your code, you MUST use print() or console.log() to output selected variables. 
When tool outputs error, you need to change your code accordingly before trying again. knowledge_tool can help analyze errors.
IMPORTANT!: Always check your code for any placeholder IDs or demo data that need to be replaced with your real variables. Do not simply reuse code snippets from tutorials.
Do not use in combination with other tools except for thoughts. Wait for response before using other tools.
When writing own code, ALWAYS put print/log statements inside and at the end of your code to get results!
**Example usages:**
1. Execute python code
~~~json
{
    "thoughts": [
        "I need to do...",
        "I can use library...",
        "Then I can...",
    ],
    "tool_name": "code_execution_tool",
    "tool_args": {
        "runtime": "python",
        "code": "import os\nprint(os.getcwd())",
    }
}
~~~

2. Execute terminal command
~~~json
{
    "thoughts": [
        "I need to do...",
        "I need to install...",
    ],
    "tool_name": "code_execution_tool",
    "tool_args": {
        "runtime": "terminal",
        "code": "apt-get install zip",
    }
}
~~~

2. 1. Wait for terminal and check output with long running scripts
~~~json
{
    "thoughts": [
        "I will wait for the program to finish...",
    ],
    "tool_name": "code_execution_tool",
    "tool_args": {
        "runtime": "output",
    }
}
~~~

2. 2. Answer terminal dialog
~~~json
{
    "thoughts": [
        "Program needs confirmation...",
    ],
    "tool_name": "code_execution_tool",
    "tool_args": {
        "runtime": "terminal",
        "code": "Y",
    }
}
~~~

<<<<<<< HEAD
### linkedin_content_generator:
Generate LinkedIn content using predefined pipelines.
Provide "action" argument with one of the following values: "generate", "bulk_generate", "add_pipeline", "update_pipeline", "remove_pipeline", or "list_tools".
For "generate" and "bulk_generate" actions, provide "pipeline_name" and "topic" arguments.
For "bulk_generate", provide a list of topics in the "topics" argument.
For "add_pipeline" and "update_pipeline", provide "name" and "config" arguments.
For "remove_pipeline", provide "name" argument.

**Example usage**:
=======
2. 3. Reset terminal
~~~json
{
    "thoughts": [
        "Code execution tool is not responding...",
    ],
    "tool_name": "code_execution_tool",
    "tool_args": {
        "runtime": "reset",
    }
}
~~~
>>>>>>> e902f4c0
<|MERGE_RESOLUTION|>--- conflicted
+++ resolved
@@ -216,7 +216,6 @@
 }
 ~~~
 
-<<<<<<< HEAD
 ### linkedin_content_generator:
 Generate LinkedIn content using predefined pipelines.
 Provide "action" argument with one of the following values: "generate", "bulk_generate", "add_pipeline", "update_pipeline", "remove_pipeline", or "list_tools".
@@ -225,18 +224,4 @@
 For "add_pipeline" and "update_pipeline", provide "name" and "config" arguments.
 For "remove_pipeline", provide "name" argument.
 
-**Example usage**:
-=======
-2. 3. Reset terminal
-~~~json
-{
-    "thoughts": [
-        "Code execution tool is not responding...",
-    ],
-    "tool_name": "code_execution_tool",
-    "tool_args": {
-        "runtime": "reset",
-    }
-}
-~~~
->>>>>>> e902f4c0
+**Example usage**: