--- conflicted
+++ resolved
@@ -89,10 +89,6 @@
     chat_model: BaseChatModel | BaseLLM
     utility_model: BaseChatModel | BaseLLM
     embeddings_model: Embeddings
-<<<<<<< HEAD
-    awm: AgentWorkflowMemory
-=======
->>>>>>> e902f4c0
     prompts_subdir: str = ""
     memory_subdir: str = ""
     knowledge_subdir: str = ""
@@ -124,7 +120,6 @@
     code_exec_ssh_user: str = "root"
     code_exec_ssh_pass: str = "toor"
     additional: Dict[str, Any] = field(default_factory=dict)
-    awm_api_key: str = ""
 
 
 # intervention exception class - skips rest of message loop iteration
@@ -198,18 +193,6 @@
                         ]
                     )
 
-<<<<<<< HEAD
-                    relevant_workflows = await self.get_relevant_workflows(msg)
-                    if relevant_workflows:
-                        workflow_info = "\n".join([f"- {w.description}" for w in relevant_workflows])
-                        system += f"\n\nRelevant workflows:\n{workflow_info}"
-
-                    prompt = ChatPromptTemplate.from_messages([
-                        SystemMessage(content=system),
-                        MessagesPlaceholder(variable_name="messages") ])
-                    
-=======
->>>>>>> e902f4c0
                     inputs = {"messages": self.history}
                     chain = prompt | self.config.chat_model
 
@@ -277,8 +260,6 @@
                             return (
                                 tools_result  # break the execution if the task is done
                             )
-
-                    await self.update_workflows(msg, agent_response)
 
                 except InterventionException as e:
                     pass  # intervention message has been handled in handle_intervention(), proceed with conversation loop
@@ -481,17 +462,6 @@
         from python.helpers.tool import Tool
 
         tool_class = Unknown
-<<<<<<< HEAD
-        if name == "linkedin_content_generator":
-            from python.tools.linkedin_content_generator import LinkedInContentGenerator
-            tool_class = LinkedInContentGenerator
-        elif name == "workflow_tool":
-            from python.tools.workflow_tool import WorkflowTool
-            tool_class = WorkflowTool
-        elif files.exists("python/tools",f"{name}.py"): 
-            module = importlib.import_module("python.tools." + name)
-            class_list = inspect.getmembers(module, inspect.isclass)
-=======
         if files.exists("python/tools", f"{name}.py"):
             module = importlib.import_module(
                 "python.tools." + name
@@ -499,7 +469,6 @@
             class_list = inspect.getmembers(
                 module, inspect.isclass
             )  # Get all functions in the module
->>>>>>> e902f4c0
 
             for cls in class_list:
                 if cls[1] is not Tool and issubclass(cls[1], Tool):
@@ -545,16 +514,4 @@
             pass
 
     def call_extension(self, name: str, **kwargs) -> Any:
-        pass
-
-    async def induce_workflow(self, experiences: List[str]):
-        await self.config.awm.induce_workflow(experiences)
-
-    async def get_relevant_workflows(self, task: str):
-        return await self.config.awm.get_relevant_workflows(task)
-
-    async def update_workflows(self, task: str, solution: str):
-        await self.config.awm.update_workflows(task, solution)
-
-    async def apply_workflow(self, workflow, context: Dict[str, Any]):
-        return self.config.awm.apply_workflow(workflow, context)+        pass