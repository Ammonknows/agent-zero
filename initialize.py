import models
from agent import AgentConfig
from src.lib.awm import AgentWorkflowMemory
from src.lib.embedding_memory import EmbeddingMemory
import os
from dotenv import load_dotenv

def initialize():
    load_dotenv()
    
    # main chat model used by agents (smarter, more accurate)
<<<<<<< HEAD
    chat_llm = models.get_openai_chat(model_name="gpt-4-turbo-preview", temperature=0)
    # chat_llm = models.get_ollama_chat(model_name="gemma:latest", temperature=0)
    # chat_llm = models.get_lmstudio_chat(model_name="TheBloke/Mistral-7B-Instruct-v0.2-GGUF", temperature=0)
    # chat_llm = models.get_openrouter(model_name="meta-llama/llama-2-70b-chat:free")
    # chat_llm = models.get_azure_openai_chat(deployment_name="gpt-4", temperature=0)
    # chat_llm = models.get_anthropic_chat(model_name="claude-3-opus-20240229", temperature=0)
    # chat_llm = models.get_google_chat(model_name="gemini-1.0-pro", temperature=0)
    # chat_llm = models.get_groq_chat(model_name="mixtral-8x7b-32768", temperature=0)
=======
    chat_llm = models.get_openai_chat(model_name="gpt-4o-mini", temperature=0)
    # chat_llm = models.get_ollama_chat(model_name="gemma2:latest", temperature=0)
    # chat_llm = models.get_lmstudio_chat(model_name="lmstudio-community/Meta-Llama-3.1-8B-Instruct-GGUF", temperature=0)
    # chat_llm = models.get_openrouter_chat(model_name="mattshumer/reflection-70b:free")
    # chat_llm = models.get_azure_openai_chat(deployment_name="gpt-4o-mini", temperature=0)
    # chat_llm = models.get_anthropic_chat(model_name="claude-3-5-sonnet-20240620", temperature=0)
    # chat_llm = models.get_google_chat(model_name="gemini-1.5-flash", temperature=0)
    # chat_llm = models.get_groq_chat(model_name="llama-3.1-70b-versatile", temperature=0)
>>>>>>> e902f4c0
    
    # utility model used for helper functions (cheaper, faster)
    utility_llm = chat_llm # change if you want to use a different utility model

    # embedding model used for memory
    embedding_llm = models.get_openai_embedding(model_name="text-embedding-3-small")
    # embedding_llm = models.get_ollama_embedding(model_name="nomic-embed-text")
    # embedding_llm = models.get_huggingface_embedding(model_name="sentence-transformers/all-MiniLM-L6-v2")
    # embedding_llm = models.get_lmstudio_embedding(model_name="nomic-ai/nomic-embed-text-v1.5-GGUF")

    # Initialize EmbeddingMemory
    embedding_memory = EmbeddingMemory(embedding_llm)

    # Initialize AgentWorkflowMemory with EmbeddingMemory
    openai_api_key = os.getenv("OPENAI_API_KEY")
    is_online_mode = os.getenv("AWM_ONLINE_MODE", "true").lower() == "true"
    awm = AgentWorkflowMemory(api_key=openai_api_key, is_online_mode=is_online_mode, embedding_memory=embedding_memory)

    # agent configuration
    config = AgentConfig(
        chat_model = chat_llm,
        utility_model = utility_llm,
        embeddings_model = embedding_llm,
        # prompts_subdir = "",
        # memory_subdir = "",
        # knowledge_subdir = "",
        auto_memory_count = 0,
        # auto_memory_skip = 2,
        # rate_limit_seconds = 60,
        rate_limit_requests = 15,
        # rate_limit_input_tokens = 0,
        # rate_limit_output_tokens = 0,
        # msgs_keep_max = 25,
        # msgs_keep_start = 5,
        # msgs_keep_end = 10,
        max_tool_response_length = 3000,
        # response_timeout_seconds = 60,
        code_exec_docker_enabled = True,
        # code_exec_docker_name = "agent-zero-exe",
        # code_exec_docker_image = "frdel/agent-zero-exe:latest",
        # code_exec_docker_ports = { "22/tcp": 50022 }
        # code_exec_docker_volumes = { files.get_abs_path("work_dir"): {"bind": "/root", "mode": "rw"} }
        code_exec_ssh_enabled = True,
        # code_exec_ssh_addr = "localhost",
        # code_exec_ssh_port = 50022,
        # code_exec_ssh_user = "root",
        # code_exec_ssh_pass = "toor",
        # additional = {},
        awm = awm  # Add the AWM instance to the config
    )

    # return config object
    return config<|MERGE_RESOLUTION|>--- conflicted
+++ resolved
@@ -9,16 +9,6 @@
     load_dotenv()
     
     # main chat model used by agents (smarter, more accurate)
-<<<<<<< HEAD
-    chat_llm = models.get_openai_chat(model_name="gpt-4-turbo-preview", temperature=0)
-    # chat_llm = models.get_ollama_chat(model_name="gemma:latest", temperature=0)
-    # chat_llm = models.get_lmstudio_chat(model_name="TheBloke/Mistral-7B-Instruct-v0.2-GGUF", temperature=0)
-    # chat_llm = models.get_openrouter(model_name="meta-llama/llama-2-70b-chat:free")
-    # chat_llm = models.get_azure_openai_chat(deployment_name="gpt-4", temperature=0)
-    # chat_llm = models.get_anthropic_chat(model_name="claude-3-opus-20240229", temperature=0)
-    # chat_llm = models.get_google_chat(model_name="gemini-1.0-pro", temperature=0)
-    # chat_llm = models.get_groq_chat(model_name="mixtral-8x7b-32768", temperature=0)
-=======
     chat_llm = models.get_openai_chat(model_name="gpt-4o-mini", temperature=0)
     # chat_llm = models.get_ollama_chat(model_name="gemma2:latest", temperature=0)
     # chat_llm = models.get_lmstudio_chat(model_name="lmstudio-community/Meta-Llama-3.1-8B-Instruct-GGUF", temperature=0)
@@ -27,7 +17,6 @@
     # chat_llm = models.get_anthropic_chat(model_name="claude-3-5-sonnet-20240620", temperature=0)
     # chat_llm = models.get_google_chat(model_name="gemini-1.5-flash", temperature=0)
     # chat_llm = models.get_groq_chat(model_name="llama-3.1-70b-versatile", temperature=0)
->>>>>>> e902f4c0
     
     # utility model used for helper functions (cheaper, faster)
     utility_llm = chat_llm # change if you want to use a different utility model
@@ -37,14 +26,6 @@
     # embedding_llm = models.get_ollama_embedding(model_name="nomic-embed-text")
     # embedding_llm = models.get_huggingface_embedding(model_name="sentence-transformers/all-MiniLM-L6-v2")
     # embedding_llm = models.get_lmstudio_embedding(model_name="nomic-ai/nomic-embed-text-v1.5-GGUF")
-
-    # Initialize EmbeddingMemory
-    embedding_memory = EmbeddingMemory(embedding_llm)
-
-    # Initialize AgentWorkflowMemory with EmbeddingMemory
-    openai_api_key = os.getenv("OPENAI_API_KEY")
-    is_online_mode = os.getenv("AWM_ONLINE_MODE", "true").lower() == "true"
-    awm = AgentWorkflowMemory(api_key=openai_api_key, is_online_mode=is_online_mode, embedding_memory=embedding_memory)
 
     # agent configuration
     config = AgentConfig(
